--- conflicted
+++ resolved
@@ -38,7 +38,7 @@
       case s if s.endsWith(".html") => MergeStrategy.last
       case x => old(x)
     }},
-<<<<<<< HEAD
+    parallelExecution in Test := false,
     publishTo <<= version { (v: String) =>
       val tresata = "http://server01:8080/archiva/repository/"
       if (v.trim.endsWith("SNAPSHOT"))
@@ -49,9 +49,6 @@
     credentials += Credentials(Path.userHome / ".m2" / "credentials_internal"),
     credentials += Credentials(Path.userHome / ".m2" / "credentials_snapshots"),
     credentials += Credentials(Path.userHome / ".m2" / "credentials_proxy")
-=======
-    parallelExecution in Test := false
->>>>>>> b78d9fd5
   )
 
   lazy val ganitha = Project(
