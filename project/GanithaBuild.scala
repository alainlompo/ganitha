--- conflicted
+++ resolved
@@ -7,14 +7,8 @@
 
   val sharedSettings = Project.defaultSettings ++ assemblySettings ++ Seq(
     organization := "com.tresata",
-<<<<<<< HEAD
-    scalaVersion := "2.9.3",
-    version := "0.1-SNAPSHOT",
-    crossScalaVersions := Seq("2.9.3", "2.10.3"),
-=======
     scalaVersion := "2.10.4",
     version := "0.1",
->>>>>>> af2966e2
     retrieveManaged := true,
     retrievePattern := "[artifact](-[revision])(-[classifier]).[ext]",
     libraryDependencies ++= Seq(
